--- conflicted
+++ resolved
@@ -7,13 +7,10 @@
 from ._robot_arm import RobotArm
 from ..logger import logger
 from wrapt_timeout_decorator import *
+
 class RobotFrankaPy(RobotArm):
-<<<<<<< HEAD
     """! RobotArm Abstract Class Implementation for Franka Emika Robot controlled using frankapy 
     """
-=======
->>>>>>> 5a20a028
-    
     @timeout(5.0)
     def __init__(self, with_franka_gripper = True ,robot_id = 1, init_node = True):
         """! Franka Robot Arm Class Constructor
@@ -65,7 +62,6 @@
                             ignore_virtual_walls = True, 
                             use_impedance = False, 
                             duration = 3):
-<<<<<<< HEAD
         """! Abstract function implementation of RobotArm Class. Moves the end-effector to a desired pose defined in the base frame
 
         @param    goal_ee_pose (numpy array): 4x4 Transformation Matrix of desired End-Effector pose in the Robot base frame.
@@ -73,9 +69,6 @@
         @param    use_impedance (bool, optional): Should we run impedance control or position control. Defaults to False.
         @param    duration (int, optional): Frankapy needs to know the duration the joint position/impedance controller will run for in secs. Defaults to 5.
         """
-=======
-        
->>>>>>> 5a20a028
         if isinstance(goal_ee_pose, np.ndarray):
             goal_pose_fpy = RigidTransform(from_frame='franka_tool', 
                                     to_frame ='world',
